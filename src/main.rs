--- conflicted
+++ resolved
@@ -164,92 +164,9 @@
 
 // All operators with 2 tensors are Hamarand style
 // (except for multiplication, which is the dot product)
-<<<<<<< HEAD
-=======
 
 /// I hate how big this is, but without a macro it would be 3 times bigger. 
 /// And yes, this is mostly the work of Claude.ai
-macro_rules! impl_tensor_data_op {
-    ($trait:ident, $method:ident, $op:expr) => {
-        impl $trait for &TensorData {
-            type Output = TensorData;
-            fn $method(self, rhs: Self) -> Self::Output {
-                self.perform_operand(rhs, $op)
-            }
-        }
-
-        impl $trait<f32> for &TensorData {
-            type Output = TensorData;
-            fn $method(self, rhs: f32) -> Self::Output {
-                self.perform_operand(&TensorData::Scalar(rhs), $op)
-            }
-        }
-
-        impl $trait<f32> for TensorData {
-            type Output = TensorData;
-            fn $method(self, rhs: f32) -> Self::Output {
-                self.perform_operand(&TensorData::Scalar(rhs), $op)
-            }
-        }
-
-        impl $trait<&TensorData> for f32 {
-            type Output = TensorData;
-            fn $method(self, rhs: &TensorData) -> Self::Output {
-                rhs.perform_operand(&TensorData::Scalar(self), |a, b| $op(b, a))
-            }
-        }
-
-        impl $trait<TensorData> for f32 {
-            type Output = TensorData;
-            fn $method(self, rhs: TensorData) -> Self::Output {
-                (&rhs).perform_operand(&TensorData::Scalar(self), |a, b| $op(b, a))
-            }
-        }
-    }
-}
-
-impl_tensor_data_op!(Add, add, |a, b| a + b);
-impl_tensor_data_op!(Sub, sub, |a, b| a - b);
-impl_tensor_data_op!(Div, div, |a, b| a / b);
-
-// Special implementation for Mul to handle dot product for TensorData
-impl Mul for &TensorData {
-    type Output = TensorData;
-    fn mul(self, rhs: Self) -> Self::Output {
-        self.dot_product(rhs)
-    }
-}
-
-impl Mul<f32> for &TensorData {
-    type Output = TensorData;
-    fn mul(self, rhs: f32) -> Self::Output {
-        self.perform_operand(&TensorData::Scalar(rhs), |a, b| a * b)
-    }
-}
-
-impl Mul<f32> for TensorData {
-    type Output = TensorData;
-    fn mul(self, rhs: f32) -> Self::Output {
-        self.perform_operand(&TensorData::Scalar(rhs), |a, b| a * b)
-    }
-}
-
-impl Mul<&TensorData> for f32 {
-    type Output = TensorData;
-    fn mul(self, rhs: &TensorData) -> Self::Output {
-        rhs.perform_operand(&TensorData::Scalar(self), |a, b| a * b)
-    }
-}
-
-impl Mul<TensorData> for f32 {
-    type Output = TensorData;
-    fn mul(self, rhs: TensorData) -> Self::Output {
-        (&rhs).perform_operand(&TensorData::Scalar(self), |a, b| a * b)
-    }
-}
-
-// Keep the existing Tensor implementations
->>>>>>> 00efa022
 macro_rules! impl_tensor_op {
     ($trait:ident, $method:ident, $op:expr) => {
         impl<const RANK: usize> $trait for &Tensor<RANK> {
